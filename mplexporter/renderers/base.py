--- conflicted
+++ resolved
@@ -191,16 +191,11 @@
         """Build an iterator over the elements of the path collection"""
         N = max(len(paths), len(offsets))
 
-<<<<<<< HEAD
         # Before mpl 1.4.0, path_transform can be a false-y value, not a valid
         # transformation matrix.
         if LooseVersion(mpl.__version__) < LooseVersion('1.4.0'):
-            if not path_transforms:
+            if path_transforms is None:
                 path_transforms = [np.eye(3)]
-=======
-        if path_transforms is None:
-            path_transforms = [np.eye(3)]
->>>>>>> 1dacf5ae
 
         edgecolor = styles['edgecolor']
         if np.size(edgecolor) == 0:
