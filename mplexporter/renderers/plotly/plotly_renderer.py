--- conflicted
+++ resolved
@@ -290,11 +290,7 @@
                 xref = 'x{}'.format(self.axis_ct)
                 yref = 'y{}'.format(self.axis_ct)
                 xanchor = 'center'
-<<<<<<< HEAD
-                yanchor = 'center'
-=======
                 yanchor = 'middle'
->>>>>>> 7d6f5b67
             annotation = {
                 'text': props['text'],
                 'opacity': props['style']['alpha'],
